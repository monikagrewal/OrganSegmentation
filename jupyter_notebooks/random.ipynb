{
 "cells": [
  {
   "cell_type": "code",
   "execution_count": 1,
   "metadata": {},
   "outputs": [],
   "source": [
    "import numpy as np\n",
    "import matplotlib\n",
    "%matplotlib inline\n",
    "import matplotlib.pyplot as plt"
   ]
  },
  {
   "cell_type": "code",
   "execution_count": 5,
   "metadata": {},
   "outputs": [
    {
     "name": "stdout",
     "output_type": "stream",
     "text": [
      "0.3678794411710179\n"
     ]
    }
   ],
   "source": [
    "x = np.arange(0.00001, 1, 0.00001)\n",
    "y = (-1) * x * np.log(x)\n",
    "ymax = max(y)\n",
    "print(ymax)"
   ]
  },
  {
   "cell_type": "code",
   "execution_count": 14,
   "metadata": {},
   "outputs": [],
   "source": [
    "def hard_example_sampler(indices_by_ranks, selection_pressure=10):\n",
    "\tN = len(indices_by_ranks)\n",
    "\tx = np.arange(1, N+1)\n",
    "\tx_exp = np.exp(-x*selection_pressure/N)\n",
    "\tx_cum = x_exp.sum()\n",
    "\tp_i_array = x_exp / x_cum\n",
    "\n",
    "\tplt.plot(p_i_array)\n",
    "\n",
    "\t# select 1 index based on probability\n",
    "\tp_i = np.random.uniform(low=p_i_array.min(), high=p_i_array.max(), size=1)[0]\n",
    "\tp_index = np.argwhere(p_i_array >= p_i)[-1,0]\n",
    "\tdata_index = indices_by_ranks[p_index]\n",
    "\treturn data_index\n"
   ]
  },
  {
   "cell_type": "code",
   "execution_count": 20,
   "metadata": {},
   "outputs": [
    {
     "name": "stdout",
     "output_type": "stream",
     "text": [
      "68\n",
      "68\n",
      "7\n",
      "68\n",
      "5\n",
      "68\n",
      "68\n",
      "68\n",
      "13\n",
      "68\n"
     ]
    },
    {
     "data": {
      "image/png": "iVBORw0KGgoAAAANSUhEUgAAAXQAAAD4CAYAAAD8Zh1EAAAABHNCSVQICAgIfAhkiAAAAAlwSFlzAAALEgAACxIB0t1+/AAAADh0RVh0U29mdHdhcmUAbWF0cGxvdGxpYiB2ZXJzaW9uMy4yLjIsIGh0dHA6Ly9tYXRwbG90bGliLm9yZy+WH4yJAAAeyklEQVR4nO3deXSU9d338fc3+0YCJClCWAIIIoqgjbgUFaUqWltotRZr0VpbpK3WpVZt7z7tee77dPG21q0qdZcuUkS0VqxaFwS1UoOyLwrIkiCSBFmykPX7/JHRJ8YAE5jkmuXzOocDM/Nz5gMnfjK55vpeP3N3REQk9iUFHUBERCJDhS4iEidU6CIicUKFLiISJ1ToIiJxIiWoFy4oKPDi4uKgXl5EJCYtXry40t0LO3ossEIvLi6mtLQ0qJcXEYlJZrZpX4/pkIuISJxQoYuIxAkVuohInFChi4jECRW6iEicUKGLiMQJFbqISJyIuUJ/8KE7uOipe/mgfEvQUUREokrMFfrmphpeyTuJ2174S9BRRESiSswV+k+m/JDDWj5g/oAjqautDTqOiEjUiLlCz8nNY3z5CjYnD+KOmbcHHUdEJGrEXKEDTC85kxzfw8vFA4OOIiISNWKy0EeMHMMpO5awPG0kDz1yR9BxRESiQkwWOsDXUvJJppnnemcEHUVEJCrEbKF/efI3GVuzlDdzxjD/pWeCjiMiEriYLXSAM7ftpMHS+UvVuqCjiIgELqYL/fvfu56RDatZUDCGjevXBB1HRCRQMV3oAKdtep9d1pM/LPx70FFERAIV84V+w7euoV9zOa/2H6lBIxFJaGEVuplNNLO1ZrbOzG7az7rjzazZzC6IXMT9y8zKYvzWlWxJHsDvNWgkIgnsgIVuZsnA3cA5wEjgIjMbuY91NwPPRzrkgXz/xC+R67t4pbi4u19aRCRqhPMOfSywzt03uHsDMAuY1MG6q4AngO0RzBeWYcOP4pSqpaxIH8l9D97W3S8vIhIVwin0IqDttWrLQvd9wsyKgK8CM/b3RGY2zcxKzay0oqKis1n368KsfqR6Ay8U5kT0eUVEYkU4hW4d3Oftbt8O3Ojuzft7Ine/z91L3L2ksLAw3IxhOftLF3BC9VIW5Yzm+XlzIvrcIiKxIJxCLwMGtLndH9jabk0JMMvMNgIXAPeY2eSIJOyEsyqqabQ0Zte2jyciEv/CKfS3gGFmNtjM0oApwNNtF7j7YHcvdvdiYA7wA3d/KuJpD2Da5ddydP0qFuaP5r13V3b3y4uIBOqAhe7uTcCVtJ69shqY7e4rzWy6mU3v6oCddfrGjey2PO59c17QUUREupW5tz8c3j1KSkq8tLQ04s9bV1vLqW+8RDNJvH7y6WRmZUX8NUREgmJmi929pKPHYn5StL3MrCxOK1vF1uQi/vfPGjQSkcQRd4UOcPXpX6enf8SrgwYHHUVEpNvEZaEPGDSEUyqXsirtSO69/3dBxxER6RZxWegAF+cfTprv5YW+PYOOIiLSLeK20MdPOI8Tq5fyVtZo/vHUX4OOIyLS5eK20AEm7thLM8nMbaoKOoqISJeL60L/zrevZlTDKhb2HsOaVUuCjiMi0qXiutABTt+4mWrrwb2L/xV0FBGRLhX3hX7NJdcwqGkTr/Y7murdu4KOIyLSZeK+0FsHjVazLakvt8y6O+g4IiJdJu4LHeDasy6ml+/g1eKhQUcREekyCVHofYsGcOr2paxJPYK77vvfoOOIiHSJhCh0gKmHjSTd9/JiUUHQUUREukTCFPq48Wdz0u4llGYew5OPPxJ0HBGRiEuYQgf40u4WWkjiyaTqoKOIiERcQhX61Et+wJj6FbzeawwrliwKOo6ISEQlVKEDnL65nBrL4Y8rFgYdRUQkohKu0K+aejWDm97n1b6j2FFVGXQcEZGISbhCz8zKYvzmNWxP6sNtc+8LOo6ISMQkXKEDXHfepeS3VDB/0PCgo4iIRExCFnphn36ctn0576Uezu9n/DboOCIiEZGQhQ7w7UFjyPBaXhnQJ+goIiIRkbCFPvbkM/jCrqUszjyG2bMeDDqOiMghS9hCBzivNhkH/p5eH3QUEZFDltCFftHF0zhu7wreyBvD4jcXBB1HROSQJHShA0zYvJU6y+KhDW8FHUVE5JAkfKFfN/2nDG1az6t9jtGgkYjEtIQvdIDxm96lMqmQW5+8P+goIiIHTYUO/Pir36OwZTvzBx0RdBQRkYOmQgd65xdw2rblrE8Zwi0zfh10HBGRg6JCD/nuiJPI8hpeGVgUdBQRkYOiQg8Z8/mT+cLOJbyTcTR/+fMfg44jItJpKvQ2JjVmkYQzL6cl6CgiIp2mQm/jgm9cxufrlvNG7hjeXPhS0HFERDpFhd7OGWXb2WuZPFq2LOgoIiKdokJv55orbmR443u8+rljqPhwa9BxRETCpkLvwPiN69iRlM+t82YGHUVEJGxhFbqZTTSztWa2zsxu6uDxSWa2zMyWmFmpmY2LfNTuc8OUH9CnZRuvDBhBXW1t0HFERMJywEI3s2TgbuAcYCRwkZmNbLfsJWC0u48BvgM8EOmg3SknN4/Ttq5gU0oxd868I+g4IiJhCecd+lhgnbtvcPcGYBYwqe0Cd692dw/dzAacGDdt1Clk+x5eGdQ/6CgiImEJp9CLgC1tbpeF7vsUM/uqma0B5tH6Lv0zzGxa6JBMaUVFxcHk7TZHjzmBcR8tZWn6UTz8yF1BxxEROaBwCt06uO8z78Dd/Ul3HwFMBv6noydy9/vcvcTdSwoLCzuXNABfJY8kWniuV1rQUUREDiicQi8DBrS53R/Y5/l87r4AGGpmBYeYLXCTz5/K8bVL+XeP0bz68rNBxxER2a9wCv0tYJiZDTazNGAK8HTbBWZ2uJlZ6M/HAWlAVaTDBuGL5TtosAz+WrE26CgiIvt1wEJ39ybgSuB5YDUw291Xmtl0M5seWnY+sMLMltB6Rsw32nxIGtOuvOInjGhYy6uFo9myaUPQcURE9ims89Dd/Vl3H+7uQ939V6H7Zrj7jNCfb3b3o9x9jLuf5O6vdWXo7jZ+03p2Wm/uevnxoKOIiOyTJkXDcP2UH9K3ZSvzBxypQSMRiVoq9DDk5OZxWvlKNicP5LaZtwUdR0SkQyr0ME0vOZMevptXiouDjiIi0iEVephGjBzDuB1LWZ5+FA8+pMsBiEj0UaF3wgWphaR6A88VZAYdRUTkM1TonfClSVM4vmYZi3JG8+JzTwUdR0TkU1TonXTWh7tosHRm7d4UdBQRkU9RoXfS9O/+mJENq1lQMJqN69cEHUdE5BMq9INw+sb32W09ueu1pw+8WESkm6jQD8L1U6+hqLmM+UUjNWgkIlFDhX4QMrOyGF++ivLk/vzuT7cHHUdEBFChH7Srxn2FXN/J/OLBQUcREQFU6AeteOgITq1axsq0I5nxwK1BxxERUaEfiik9BpLqDfyrT27QUUREVOiH4osTJ3Ni9RL+kz2aeX+fFXQcEUlwKvRDdFZlDY2WxhON24OOIiIJToV+iL73nWsZVb+Shb1Hs2bVkqDjiEgCU6FHwPiNm9hjefyx9F9BRxGRBKZCj4DrLrmGAc2bmV90FNW7dwUdR0QSlAo9AjKzsjh9y2o+SOrHT5++P+g4IpKgVOgR8ovzp3N0/Srm9hvP72b8Jug4IpKAVOgRkpObx89Tc+nlH/HgsLE8P29O0JFEJMGo0CNo/ITzmLbuHaqtB79JaWZHVWXQkUQkgajQI+xHV9zAhVvmsybtCK6Zr2EjEek+KvQucOulNzCu+i1e6D2O/3P/r4OOIyIJQoXeRX5zxMkMatrEn4eO5+FH7ww6jogkABV6Fxk2/Ciu2f4hSTTzh6IhrFiyKOhIIhLnVOhd6KKLp3HJuoVsTerHz8pXancjEelSKvQu9stpP+Pcqtf4T9Zx3Dj3nqDjiEgcU6F3gzvOvpSj61fxhIaORKQLqdC7gYaORKQ7qNC7iYaORKSrqdC7kYaORKQrqdC7mYaORKSrqNAD8Kmho0fuCjqOiMQJFXoAPjV01H8wq5e/HXQkEYkDKvSAtB06unHzEg0dicghU6EHSENHIhJJYRW6mU00s7Vmts7Mburg8YvNbFno1xtmNjryUeOTho5EJFIOWOhmlgzcDZwDjAQuMrOR7Za9D5zm7scA/wPcF+mg8UpDRyISKeG8Qx8LrHP3De7eAMwCJrVd4O5vuPtHoZtvAv0jGzO+aehIRCIhnEIvAra0uV0Wum9fLgf+2dEDZjbNzErNrLSioiL8lAlAQ0cicqjCKXTr4D7vcKHZ6bQW+o0dPe7u97l7ibuXFBYWhp8yQWjoSEQORTiFXgYMaHO7P7C1/SIzOwZ4AJjk7lWRiZd4NHQkIgcrnEJ/CxhmZoPNLA2YAjzddoGZDQTmAlPd/d3Ix0wcbYeO7u5frKEjEQnbAQvd3ZuAK4HngdXAbHdfaWbTzWx6aNkvgHzgHjNbYmalXZY4AXw8dFSeVKShIxEJm7l3eDi8y5WUlHhpqXp/fy5//E7mFZzKheUvcue3rg86johEATNb7O4lHT2mSdEopqEjEekMFXoU09CRiHSGCj3KaehIRMKlQo8BGjoSkXCo0GOEho5E5EBU6DFEQ0cisj8q9BiioSMR2R8VeoxpO3R0k4aORKQNFXoM+nino0VZx3HjE9rpSERaqdBj1CdDR0XjuVVDRyKCCj1mtR06ekBDRyKCCj2maehIRNpSocc4DR2JyMdU6HFAQ0ciAir0uKGhIxFRoccJDR2JiAo9jmjoSCSxqdDjjIaORBKXCj0OaehIJDGp0OOQho5EEpMKPU61Hzr6oHxL0JFEpIup0ONY26GjC1b9h1mz7g86koh0IRV6nLv10hu49P3nKE/ux3997kh+fr+OqYvEKxV6Arj5Ozfxy82l5LdU8cDh5zDl7zPYuH5N0LFEJMJU6Anism9fxezBR3D6rn8zP/dELnz/XR565I6gY4lIBKnQE0jx0BE8Nvn7THvvn1Ql9eK/B47lhodvDjqWiESICj0B/fe0n/Kb7e/Sv6mcmcVn89VnHmTFkkVBxxKRQ6RCT1AXTrmcJ0efzMSqhbyZdSxTq6q4+75bgo4lIodAhZ7ACvv045ELruKH7z1HrWXx28NP4+o/36JrwIjEKBW68PMrfsZttdsZ1rievxWdyfmvPs5r858POpaIdJIKXQA497wLefqkc5n04SssTT+K6c1Jug6MSIxRocsncnLz+OOUa7n23X/hwO+Hn8n0WbdRvXtX0NFEJAwqdPmM66f/lHuskWPqV/FUn9OZ/MY8XeBLJAao0KVDp51xLnNPu4ALy15kbdrhXJ2Zz69maL9SkWimQpd9yszK4s6p13Pje6+S4Xv5w/CJXDbnLio+3Bp0NBHpgApdDujKK37CIz3zOKH2Hf6ZfwpfW/o6c/72cNCxRKQdFbqEZcznT+ap8y5n6sbn2ZwygJsKD+cX9+sQjEg0CavQzWyima01s3VmdlMHj48ws3+bWb2ZXR/5mBItbrnsRn6xcRG9WnZy3+Hn8s2n7mXLpg1BxxIRwih0M0sG7gbOAUYCF5nZyHbLdgA/An4X8YQSdS7/ztX8deAQTtu9iJfzTuKCd5czc+bdQccSSXjhvEMfC6xz9w3u3gDMAia1XeDu2939LaCxCzJKFBo2/Cj+NukKLl//LBXJ+fyi/7Hc9NBvg44lktDCKfQioO2GlGWh+0T41Xd/xq8+WEVR8zYeGTyR8/9xP6uXvx10LJGEFE6hWwf3+cG8mJlNM7NSMyutqKg4mKeQKHTRxdOYM/J4zvrodV7POZ6LP/yAGQ/cGnQskYQTTqGXAQPa3O4PHNSJyO5+n7uXuHtJYWHhwTyFRKm+RQOY+bUf8oN351GdlMOvh4zjmpm6cqNIdwqn0N8ChpnZYDNLA6YAT3dtLIlVv7jiv7h1dzlDGjcya8CZfH3+bP7zxstBxxJJCAcsdHdvAq4EngdWA7PdfaWZTTez6QBmdpiZlQHXAT83szIzy+3K4BK9vjz5m8wtmcCXK+bzdsYoLq9r4rYZ2upOpKuZ+0EdDj9kJSUlXlpaGshrS/e5ecZveHTYWHZZHpM+XMCtk6aTmZUVdCyRmGVmi929pKPHNCkqXerG6T/lHuo4qmENcw87g68seJIXn3sq6FgicUmFLl1u/ITz+PupX+P8rS+xOm04V6Xl8ltduVEk4lTo0i0ys7K4++If85P3XiHVG7lj+Nlc/vidbFy/JuhoInFDhS7d6uorbuDh7ExK6pYxr+BUztq0jcvm3MWTjz8SdDSRmKcPRSUQdbW13PKn21g4qJgVaUeSRAtj9q7klM3lXH3JNfrgVGQf9vehqApdAvenmffwXA/4d94x1FoO/Zu3MG7rGq44dgJHjjou6HgiUUWFLjFh9fK3+eM7L7Gw35GUJ/cny6s5adcyJu6BqZf8IOh4IlFBhS4xpa62ljtm3s6CgUUsyTgaxzi6YTWnbNrIdRddSU5uXtARRQKjQpeY9eTjj/C07eH13sew2/Lo07KNcdtWMnXgGE48ZULQ8US6nQpdYt7G9Wu4Z8Hfea3/MDakDCHD6xhbvYwJ22u44rvXBR1PpNuo0CWu3DbjZl7tX8DirFE0WhojGtcybtMGrvva9+idXxB0PJEupUKXuPT8vDnMqS7j9YJR7EjKJ7+lknGVy/l63mC+OHFy0PFEuoQKXeJaxYdbuf0fj/LawKGsTR1OqjdQUruM8eU7uPqKG4KOJxJRKnRJGDMeuJWXPteDRTnH0GAZDG3awLgt73LlhAsZMGhI0PFEDpkKXRLOa/Of57GtK1jY52i2J/Uhz3fyhR3L+Ir1YvL5U4OOJ3LQVOiSsKp37+LWx+5m4aBiVqaNIIkWjt27glM2b+VHusSAxCAVugjw8CN38WJeSugSA9kMaN7MKVvX8L1jv6hLDEjMUKGLtLFiySIeWLbgk0sMZPseTtq5nHNqkrh46vSg44nslwpdpAN1tbXcPvN2Fg4qYkl66yUGRjWsYtymTXx/8mUU9ukXdESRz1ChixzAnL89zDMpNbzeaxR7LI8Mr2NI40aG7NrO4TtqOP+MSQwbflTQMUVU6CLh2rh+Dfe/8iTrCnuzLruI8uT+AKR6A4ObNjF09zaGVu1h8gkTOHrMCQGnlUSkQhc5SPNfeoaX1y9nfWEe63L6sTl5AG7JJHsTA5u3MHTPBwyt3MmZwz/PuPFnBx1XEoAKXSRCFr+5gGeWvcaG/FzW9ziMjSmDaLJUzFvo31LG0OqtDK38iC8cNpRzz7sw6LgSh1ToIl1kzaolzF0wj/X5PVif24cNqcU0WDoAfVu2cnhNGYOrdjA2qw8XfOOygNNKPFChi3STLZs2MOufs1jXK5P1eX1Yn1ZMnbUOLxW0bOfwui0MrapitGXz9Qsu02CTdJoKXSQgO6oq+fOch1jbI4X1vQpZl15MtfUAoKfv4PC9mxlSVcnIeuPSb35fBS8HpEIXiRLVu3fxl9kPsiqjmQ29CngvcxA7rTcAPXw3Q+s3MfSjCobvaWLqBd/R9d3lM1ToIlGqrraWx+c8zFKvYUN+PusyB1CR9DkAMr2WoQ2t58IP+6iWKedM0RUjRYUuEktmz3qQ0roK3s/vzbrs/nyQ1DqxmuoNHNbyIQWNH1FQt4f86loKaxsZ2rOQ8869UJtnJwgVukgMe/aZ2by+bT3vF/SkIiOXitTeVFoBTZb6yZpUb6DAKylo/IjCvbvJr66hoKaBgek9mHjmZPoWDQjwbyCRpEIXiTM7qip5/rm5bNhTSUVWKpU52VRm9qAytSfbkwppsIxP1iZ5M/leRWFTFQX1u8mvqaFwTz1FSemcdvIZjBg5JsC/iXSWCl0kgdTV1vKv5+ayevsWtmcmU5WTRWVmDhWpPalILqDWcj61vldLFYXNrWVfUFtNfnUdfZuSOXFUCWNPPiOgv4XsiwpdRD4x/6VnePu95WxLN3bkZFGRlUNlWh4Vyfnstp6fWpvru1rLvmHnJ2Xfp76FY4eM5KRxZ+o0ywCo0EUkLIvfXMAby95kW1IzlT0yqMzKoTK9tex3JOV/am2W11DYXElB405yG2rJbmggu76BnPomejQ5vVIyKO47kONPHK/TLyNIhS4ih+y9d1fyysIX2NK8l6oe6VRlZVORkUtlSm92Ww/2Wsfv1s1byKaGHK8mp7mGnOY6cpr2ktVQT05DA9l7G8lpaCbXkzmsRy9GHTVaV7Lcj/0Vekp3hxGR2DRs+FH7vSb8xvVreOftNynfUcFOGqlOTaI6PZWa9DSq09KoScmgOiWTitRebEjPoTq7By2W/Nkn+gjSXl7U+g3Aa8hpriG7aS85jXv1U8ABqNBFJCKKh46geOiIsNfX1day+D8LeW/TWirrqtmTZFRnJFOTnkp1Wjo1qemt3wSSs6jIyKc6M+eT6+K0Z0s3k83qT/0UkN20l4ymRtKbm0hraiatsZn0pmbSmptJb3YySCLbUsjNyKZ3Xm8GDRrM0OGjYvpzAR1yEZGYsXH9GpYseYuyym3s8kb2pP3/nwJq0tKoTsmgJiWT6qQsqpNy2EsG9W1O4TwQ8xbSqSeNejK8nnRvIM0bSG9pIL2lkbSWJtKbG0lrag59o2givTH0TaKphYxmyMDITkmjR0YOfQr6MGjIMPr3HxyxbxSHfMjFzCYCdwDJwAPu/tt2j1vo8XOBWuDb7v72IaUWEWmnsz8FQOv1c9a9t5Lyss1U7apid10tNd5IvTn1yUnUpyTRkJJMQ0oy9SkpNCSnUJ8c+j0plfqkVOqSMtiV3IN6S6fe0tlLBo2WFl6A8kaSylaTTj3p7CXdGzh5+yruvei6g/gX2L8DFrqZJQN3A2cCZcBbZva0u69qs+wcYFjo1wnAvaHfRUQClZObx5jPn8yYz58c0efdUVXJurXL2PpBOTv27KC6vp5ab2JvEtQnW+gbRHLom0UKDcnJ1CenUJ+cSo+9jRHN8rFw3qGPBda5+wYAM5sFTALaFvokYKa3Hr9508x6mllfd/8g4olFRKJA7/yCqBu8SgpjTRGwpc3tstB9nV2DmU0zs1IzK62oqOhsVhER2Y9wCt06uK/9J6nhrMHd73P3EncvKSwsDCefiIiEKZxCLwPaXqqtP7D1INaIiEgXCqfQ3wKGmdlgM0sDpgBPt1vzNHCJtToR2KXj5yIi3euAH4q6e5OZXQk8T+tpiw+5+0ozmx56fAbwLK2nLK6j9bRFbW8uItLNwjoP3d2fpbW02943o82fHfhhZKOJiEhnhHPIRUREYoAKXUQkTgR2LRczqwA2HeR/XgBURjBOpERrLojebMrVOcrVOfGYa5C7d3jed2CFfijMrHRfF6cJUrTmgujNplydo1ydk2i5dMhFRCROqNBFROJErBb6fUEH2IdozQXRm025Oke5OiehcsXkMXQREfmsWH2HLiIi7ajQRUTiRMwVuplNNLO1ZrbOzG4KOg+AmT1kZtvNbEXQWdoyswFm9oqZrTazlWZ2ddCZAMwsw8z+Y2ZLQ7n+b9CZ2jKzZDN7x8yeCTrLx8xso5ktN7MlZhY1m/GGNrOZY2ZrQl9nJ0VBpiNC/04f/9ptZtcEnQvAzK4Nfc2vMLPHzDqx4Wk4zx9Lx9BD2+G9S5vt8ICL2m2HF0SuU4FqWndtOjrILG2ZWV+gr7u/bWY9gMXA5Cj49zIg292rzSwVeA242t3fDDLXx8zsOqAEyHX384LOA62FDpS4e1QNyZjZo8BCd38gdDXWLHffGXSuj4U6oxw4wd0PdpAxUlmKaP1aH+nudWY2G3jW3R+J1GvE2jv0T7bDc/cG4OPt8ALl7guAHUHnaM/dP/h4s2533wOspoOdpLqbt6oO3UwN/YqKdxZm1h/4EvBA0FminZnlAqcCDwK4e0M0lXnIBGB90GXeRgqQaWYpQBYR3jci1go9rK3u5LPMrBg4FlgUbJJWocMaS4DtwL/cPSpyAbcDNwAtQQdpx4EXzGyxmU0LOkzIEKACeDh0iOoBM8sOOlQ7U4DHgg4B4O7lwO+AzcAHtO4b8UIkXyPWCj2sre7k08wsB3gCuMbddwedB8Ddm919DK27W401s8APVZnZecB2d18cdJYOfMHdjwPOAX4YOswXtBTgOOBedz8WqAGi4nMtgNAhoK8AjwedBcDMetF6RGEw0A/INrNvRfI1Yq3QtdVdJ4WOUT8B/MXd5wadp73Qj+jzgYkBRwH4AvCV0PHqWcAZZvbnYCO1cvetod+3A0/SevgxaGVAWZufrubQWvDR4hzgbXf/MOggIV8E3nf3CndvBOYCJ0fyBWKt0MPZDk9CQh8+PgisdvffB53nY2ZWaGY9Q3/OpPULfU2wqcDdf+ru/d29mNavrZfdPaLvoA6GmWWHPtQmdEjjLCDwM6rcfRuwxcyOCN01AQj0A/d2LiJKDreEbAZONLOs0P+bE2j9XCtiwtqxKFrsazu8gGNhZo8B44ECMysDfunuDwabCmh9xzkVWB46Xg3ws9AOVEHqCzwaOgMhCZjt7lFzimAU6gM82doBpAB/dffngo30iauAv4TeYG0gSrafNLMsWs+GuyLoLB9z90VmNgd4G2gC3iHClwCIqdMWRURk32LtkIuIiOyDCl1EJE6o0EVE4oQKXUQkTqjQRUTihApdRCROqNBFROLE/wNs288F2oWllwAAAABJRU5ErkJggg==",
      "text/plain": [
       "<Figure size 432x288 with 1 Axes>"
      ]
     },
     "metadata": {
      "needs_background": "light"
     },
     "output_type": "display_data"
    }
   ],
   "source": [
    "indices_by_ranks = [68, 13,  7,  5, 51,  8, 91, 69, 49]\n",
    "for i in range(10):\n",
    "\tidx = hard_example_sampler(indices_by_ranks, selection_pressure=5)\n",
    "\tprint(idx)"
   ]
  },
  {
   "cell_type": "code",
   "execution_count": 27,
   "metadata": {},
   "outputs": [],
   "source": [
    "import pandas as pd\n",
    "import numpy as np"
   ]
  },
  {
   "cell_type": "code",
   "execution_count": 12,
   "metadata": {},
   "outputs": [],
   "source": [
    "df = pd.DataFrame.from_dict({\"path\": [\"a\", \"b\", \"vc\", \"c\", \"d\"],\n",
    "\t\t\t\t\t\t\t\"bowel_bag\": [1, 0, 1, 0, 1],\n",
    "\t\t\t\t\t\t\t\"bladder\": [1, 1, 1, 0, 1],\n",
    "\t\t\t\t\t\t\t\"rectum\": [1, 0, 1, 1, 0],\n",
    "\t\t\t\t\t\t\t\"hip\": [2, 0, 0, 0, 2]\n",
    "\t\t\t\t\t\t\t\t\t\t})\n",
    "classes=[\"background\", \"bowel_bag\", \"bladder\", \"hip\", \"rectum\"]\n",
    "row = df.iloc[2]"
   ]
  },
  {
   "cell_type": "code",
   "execution_count": 33,
   "metadata": {},
   "outputs": [
    {
     "data": {
      "text/plain": [
       "['bowel_bag', 'bladder', 'rectum']"
      ]
     },
     "execution_count": 33,
     "metadata": {},
     "output_type": "execute_result"
    }
   ],
   "source": [
    "np.array(classes[1:])[(row[np.array(classes[1:])]>=1).to_list()].tolist()"
   ]
  },
  {
   "cell_type": "code",
   "execution_count": 1,
   "metadata": {},
<<<<<<< HEAD
   "outputs": [
    {
     "name": "stderr",
     "output_type": "stream",
     "text": [
      "/export/scratch2/data/grewal/OAR_segmentation/.venv/lib/python3.10/site-packages/tqdm/auto.py:22: TqdmWarning: IProgress not found. Please update jupyter and ipywidgets. See https://ipywidgets.readthedocs.io/en/stable/user_install.html\n",
      "  from .autonotebook import tqdm as notebook_tqdm\n"
     ]
    }
   ],
   "source": [
    "import torch\n",
    "import os"
=======
   "outputs": [],
   "source": [
    "import pandas as pd"
>>>>>>> bef3d10d
   ]
  },
  {
   "cell_type": "code",
   "execution_count": 2,
   "metadata": {},
   "outputs": [],
   "source": [
<<<<<<< HEAD
    "filepath = \"/export/scratch2/data/grewal/OAR_segmentation/runs/final_experiments/robust-teacher-robust-student-folds/fold0/run0/weights/best_model.pth\"\n",
    "file = torch.load(filepath)"
=======
    "filepath = \"../data_preparation/meta/dataset_train_21-08-2020.csv\"\n",
    "df = pd.read_csv(filepath)"
>>>>>>> bef3d10d
   ]
  },
  {
   "cell_type": "code",
   "execution_count": 5,
   "metadata": {},
<<<<<<< HEAD
   "outputs": [],
   "source": [
    "state_dict = file[\"model\"]"
=======
   "outputs": [
    {
     "data": {
      "text/plain": [
       "1108"
      ]
     },
     "execution_count": 5,
     "metadata": {},
     "output_type": "execute_result"
    }
   ],
   "source": [
    "df.patient_id.nunique()"
>>>>>>> bef3d10d
   ]
  },
  {
   "cell_type": "code",
<<<<<<< HEAD
   "execution_count": 9,
   "metadata": {},
   "outputs": [],
   "source": [
    "new_state_dict = state_dict.copy()\n",
    "for key in state_dict.keys():\n",
    "    if \"teacher\" in key:\n",
    "        new_state_dict.pop(key)"
=======
   "execution_count": 6,
   "metadata": {},
   "outputs": [
    {
     "data": {
      "text/plain": [
       "Index(['idx', 'SeriesInstanceUID', 'orientation', 'origin', 'PixelSpacing',\n",
       "       'SliceThickness', 'Modality', 'RescaleIntercept', 'RescaleSlope',\n",
       "       'PatientPosition', 'WindowWidth', 'WindowCenter', 'SeriesDate',\n",
       "       'npixels', 'patient_id', 'labels', 'input_directory', 'path',\n",
       "       'desired_pixel_spacing', 'desired_slice_thickness', 'No_of_contours',\n",
       "       'image_size', 'root_path', 'hip', 'bladder', 'bowel_bag', 'rectum',\n",
       "       'remarks', 'present_slice_annotation', 'end_slice_annotation',\n",
       "       'end_slice_scan', 'missing_annotation'],\n",
       "      dtype='object')"
      ]
     },
     "execution_count": 6,
     "metadata": {},
     "output_type": "execute_result"
    }
   ],
   "source": [
    "filepath_test = \"../data_preparation/meta/dataset_test_14-11-2022_deduplicated_annotated.csv\"\n",
    "df = pd.read_csv(filepath_test)\n",
    "df.columns"
>>>>>>> bef3d10d
   ]
  },
  {
   "cell_type": "code",
<<<<<<< HEAD
   "execution_count": 10,
=======
   "execution_count": 7,
>>>>>>> bef3d10d
   "metadata": {},
   "outputs": [
    {
     "data": {
      "text/plain": [
<<<<<<< HEAD
       "odict_keys(['downblocks.0.0.0.weight', 'downblocks.0.0.0.bias', 'downblocks.0.0.1.weight', 'downblocks.0.0.1.bias', 'downblocks.0.0.1.running_mean', 'downblocks.0.0.1.running_var', 'downblocks.0.0.1.num_batches_tracked', 'downblocks.0.1.0.weight', 'downblocks.0.1.0.bias', 'downblocks.0.1.1.weight', 'downblocks.0.1.1.bias', 'downblocks.0.1.1.running_mean', 'downblocks.0.1.1.running_var', 'downblocks.0.1.1.num_batches_tracked', 'downblocks.1.0.0.weight', 'downblocks.1.0.0.bias', 'downblocks.1.0.1.weight', 'downblocks.1.0.1.bias', 'downblocks.1.0.1.running_mean', 'downblocks.1.0.1.running_var', 'downblocks.1.0.1.num_batches_tracked', 'downblocks.1.1.0.weight', 'downblocks.1.1.0.bias', 'downblocks.1.1.1.weight', 'downblocks.1.1.1.bias', 'downblocks.1.1.1.running_mean', 'downblocks.1.1.1.running_var', 'downblocks.1.1.1.num_batches_tracked', 'downblocks.2.0.0.weight', 'downblocks.2.0.0.bias', 'downblocks.2.0.1.weight', 'downblocks.2.0.1.bias', 'downblocks.2.0.1.running_mean', 'downblocks.2.0.1.running_var', 'downblocks.2.0.1.num_batches_tracked', 'downblocks.2.1.0.weight', 'downblocks.2.1.0.bias', 'downblocks.2.1.1.weight', 'downblocks.2.1.1.bias', 'downblocks.2.1.1.running_mean', 'downblocks.2.1.1.running_var', 'downblocks.2.1.1.num_batches_tracked', 'downblocks.3.0.0.weight', 'downblocks.3.0.0.bias', 'downblocks.3.0.1.weight', 'downblocks.3.0.1.bias', 'downblocks.3.0.1.running_mean', 'downblocks.3.0.1.running_var', 'downblocks.3.0.1.num_batches_tracked', 'downblocks.3.1.0.weight', 'downblocks.3.1.0.bias', 'downblocks.3.1.1.weight', 'downblocks.3.1.1.bias', 'downblocks.3.1.1.running_mean', 'downblocks.3.1.1.running_var', 'downblocks.3.1.1.num_batches_tracked', 'downblocks.4.0.0.weight', 'downblocks.4.0.0.bias', 'downblocks.4.0.1.weight', 'downblocks.4.0.1.bias', 'downblocks.4.0.1.running_mean', 'downblocks.4.0.1.running_var', 'downblocks.4.0.1.num_batches_tracked', 'downblocks.4.1.0.weight', 'downblocks.4.1.0.bias', 'downblocks.4.1.1.weight', 'downblocks.4.1.1.bias', 'downblocks.4.1.1.running_mean', 'downblocks.4.1.1.running_var', 'downblocks.4.1.1.num_batches_tracked', 'deconvblocks.0.0.weight', 'deconvblocks.0.0.bias', 'deconvblocks.0.1.weight', 'deconvblocks.0.1.bias', 'deconvblocks.0.1.running_mean', 'deconvblocks.0.1.running_var', 'deconvblocks.0.1.num_batches_tracked', 'deconvblocks.1.0.weight', 'deconvblocks.1.0.bias', 'deconvblocks.1.1.weight', 'deconvblocks.1.1.bias', 'deconvblocks.1.1.running_mean', 'deconvblocks.1.1.running_var', 'deconvblocks.1.1.num_batches_tracked', 'deconvblocks.2.0.weight', 'deconvblocks.2.0.bias', 'deconvblocks.2.1.weight', 'deconvblocks.2.1.bias', 'deconvblocks.2.1.running_mean', 'deconvblocks.2.1.running_var', 'deconvblocks.2.1.num_batches_tracked', 'deconvblocks.3.0.weight', 'deconvblocks.3.0.bias', 'deconvblocks.3.1.weight', 'deconvblocks.3.1.bias', 'deconvblocks.3.1.running_mean', 'deconvblocks.3.1.running_var', 'deconvblocks.3.1.num_batches_tracked', 'upblocks.0.0.0.weight', 'upblocks.0.0.0.bias', 'upblocks.0.0.1.weight', 'upblocks.0.0.1.bias', 'upblocks.0.0.1.running_mean', 'upblocks.0.0.1.running_var', 'upblocks.0.0.1.num_batches_tracked', 'upblocks.0.1.0.weight', 'upblocks.0.1.0.bias', 'upblocks.0.1.1.weight', 'upblocks.0.1.1.bias', 'upblocks.0.1.1.running_mean', 'upblocks.0.1.1.running_var', 'upblocks.0.1.1.num_batches_tracked', 'upblocks.1.0.0.weight', 'upblocks.1.0.0.bias', 'upblocks.1.0.1.weight', 'upblocks.1.0.1.bias', 'upblocks.1.0.1.running_mean', 'upblocks.1.0.1.running_var', 'upblocks.1.0.1.num_batches_tracked', 'upblocks.1.1.0.weight', 'upblocks.1.1.0.bias', 'upblocks.1.1.1.weight', 'upblocks.1.1.1.bias', 'upblocks.1.1.1.running_mean', 'upblocks.1.1.1.running_var', 'upblocks.1.1.1.num_batches_tracked', 'upblocks.2.0.0.weight', 'upblocks.2.0.0.bias', 'upblocks.2.0.1.weight', 'upblocks.2.0.1.bias', 'upblocks.2.0.1.running_mean', 'upblocks.2.0.1.running_var', 'upblocks.2.0.1.num_batches_tracked', 'upblocks.2.2.0.weight', 'upblocks.2.2.0.bias', 'upblocks.2.2.1.weight', 'upblocks.2.2.1.bias', 'upblocks.2.2.1.running_mean', 'upblocks.2.2.1.running_var', 'upblocks.2.2.1.num_batches_tracked', 'upblocks.3.0.0.weight', 'upblocks.3.0.0.bias', 'upblocks.3.0.1.weight', 'upblocks.3.0.1.bias', 'upblocks.3.0.1.running_mean', 'upblocks.3.0.1.running_var', 'upblocks.3.0.1.num_batches_tracked', 'upblocks.3.2.0.weight', 'upblocks.3.2.0.bias', 'upblocks.3.2.1.weight', 'upblocks.3.2.1.bias', 'upblocks.3.2.1.running_mean', 'upblocks.3.2.1.running_var', 'upblocks.3.2.1.num_batches_tracked', 'last_layer.0.weight', 'last_layer.0.bias', 'last_layer.1.weight', 'last_layer.1.bias', 'last_layer.2.weight', 'last_layer.2.bias', 'last_layer.3.weight', 'last_layer.3.bias', 'last_layer.4.weight', 'last_layer.4.bias'])"
      ]
     },
     "execution_count": 10,
=======
       "95"
      ]
     },
     "execution_count": 7,
>>>>>>> bef3d10d
     "metadata": {},
     "output_type": "execute_result"
    }
   ],
   "source": [
<<<<<<< HEAD
    "new_state_dict.keys()"
=======
    "df.patient_id.nunique()"
>>>>>>> bef3d10d
   ]
  },
  {
   "cell_type": "code",
   "execution_count": null,
   "metadata": {},
   "outputs": [],
   "source": []
  }
 ],
 "metadata": {
  "kernelspec": {
   "display_name": ".venv",
   "language": "python",
   "name": "python3"
  },
  "language_info": {
   "codemirror_mode": {
    "name": "ipython",
    "version": 3
   },
   "file_extension": ".py",
   "mimetype": "text/x-python",
   "name": "python",
   "nbconvert_exporter": "python",
   "pygments_lexer": "ipython3",
<<<<<<< HEAD
   "version": "3.10.8"
=======
   "version": "3.10.6"
>>>>>>> bef3d10d
  },
  "orig_nbformat": 4,
  "vscode": {
   "interpreter": {
<<<<<<< HEAD
    "hash": "902a5613a99ddf1cb750f12c260173759d67a5de98bad3051c0e12aad3917796"
=======
    "hash": "1fa0cc5916a655ca8a08afbb58fc79ed9f1157e73551cc6da3387c9e4788706a"
>>>>>>> bef3d10d
   }
  }
 },
 "nbformat": 4,
 "nbformat_minor": 2
}<|MERGE_RESOLUTION|>--- conflicted
+++ resolved
@@ -145,25 +145,9 @@
    "cell_type": "code",
    "execution_count": 1,
    "metadata": {},
-<<<<<<< HEAD
-   "outputs": [
-    {
-     "name": "stderr",
-     "output_type": "stream",
-     "text": [
-      "/export/scratch2/data/grewal/OAR_segmentation/.venv/lib/python3.10/site-packages/tqdm/auto.py:22: TqdmWarning: IProgress not found. Please update jupyter and ipywidgets. See https://ipywidgets.readthedocs.io/en/stable/user_install.html\n",
-      "  from .autonotebook import tqdm as notebook_tqdm\n"
-     ]
-    }
-   ],
-   "source": [
-    "import torch\n",
-    "import os"
-=======
    "outputs": [],
    "source": [
     "import pandas as pd"
->>>>>>> bef3d10d
    ]
   },
   {
@@ -172,24 +156,14 @@
    "metadata": {},
    "outputs": [],
    "source": [
-<<<<<<< HEAD
-    "filepath = \"/export/scratch2/data/grewal/OAR_segmentation/runs/final_experiments/robust-teacher-robust-student-folds/fold0/run0/weights/best_model.pth\"\n",
-    "file = torch.load(filepath)"
-=======
     "filepath = \"../data_preparation/meta/dataset_train_21-08-2020.csv\"\n",
     "df = pd.read_csv(filepath)"
->>>>>>> bef3d10d
    ]
   },
   {
    "cell_type": "code",
    "execution_count": 5,
    "metadata": {},
-<<<<<<< HEAD
-   "outputs": [],
-   "source": [
-    "state_dict = file[\"model\"]"
-=======
    "outputs": [
     {
      "data": {
@@ -204,21 +178,10 @@
    ],
    "source": [
     "df.patient_id.nunique()"
->>>>>>> bef3d10d
-   ]
-  },
-  {
-   "cell_type": "code",
-<<<<<<< HEAD
-   "execution_count": 9,
-   "metadata": {},
-   "outputs": [],
-   "source": [
-    "new_state_dict = state_dict.copy()\n",
-    "for key in state_dict.keys():\n",
-    "    if \"teacher\" in key:\n",
-    "        new_state_dict.pop(key)"
-=======
+   ]
+  },
+  {
+   "cell_type": "code",
    "execution_count": 6,
    "metadata": {},
    "outputs": [
@@ -245,42 +208,26 @@
     "filepath_test = \"../data_preparation/meta/dataset_test_14-11-2022_deduplicated_annotated.csv\"\n",
     "df = pd.read_csv(filepath_test)\n",
     "df.columns"
->>>>>>> bef3d10d
-   ]
-  },
-  {
-   "cell_type": "code",
-<<<<<<< HEAD
-   "execution_count": 10,
-=======
+   ]
+  },
+  {
+   "cell_type": "code",
    "execution_count": 7,
->>>>>>> bef3d10d
-   "metadata": {},
-   "outputs": [
-    {
-     "data": {
-      "text/plain": [
-<<<<<<< HEAD
-       "odict_keys(['downblocks.0.0.0.weight', 'downblocks.0.0.0.bias', 'downblocks.0.0.1.weight', 'downblocks.0.0.1.bias', 'downblocks.0.0.1.running_mean', 'downblocks.0.0.1.running_var', 'downblocks.0.0.1.num_batches_tracked', 'downblocks.0.1.0.weight', 'downblocks.0.1.0.bias', 'downblocks.0.1.1.weight', 'downblocks.0.1.1.bias', 'downblocks.0.1.1.running_mean', 'downblocks.0.1.1.running_var', 'downblocks.0.1.1.num_batches_tracked', 'downblocks.1.0.0.weight', 'downblocks.1.0.0.bias', 'downblocks.1.0.1.weight', 'downblocks.1.0.1.bias', 'downblocks.1.0.1.running_mean', 'downblocks.1.0.1.running_var', 'downblocks.1.0.1.num_batches_tracked', 'downblocks.1.1.0.weight', 'downblocks.1.1.0.bias', 'downblocks.1.1.1.weight', 'downblocks.1.1.1.bias', 'downblocks.1.1.1.running_mean', 'downblocks.1.1.1.running_var', 'downblocks.1.1.1.num_batches_tracked', 'downblocks.2.0.0.weight', 'downblocks.2.0.0.bias', 'downblocks.2.0.1.weight', 'downblocks.2.0.1.bias', 'downblocks.2.0.1.running_mean', 'downblocks.2.0.1.running_var', 'downblocks.2.0.1.num_batches_tracked', 'downblocks.2.1.0.weight', 'downblocks.2.1.0.bias', 'downblocks.2.1.1.weight', 'downblocks.2.1.1.bias', 'downblocks.2.1.1.running_mean', 'downblocks.2.1.1.running_var', 'downblocks.2.1.1.num_batches_tracked', 'downblocks.3.0.0.weight', 'downblocks.3.0.0.bias', 'downblocks.3.0.1.weight', 'downblocks.3.0.1.bias', 'downblocks.3.0.1.running_mean', 'downblocks.3.0.1.running_var', 'downblocks.3.0.1.num_batches_tracked', 'downblocks.3.1.0.weight', 'downblocks.3.1.0.bias', 'downblocks.3.1.1.weight', 'downblocks.3.1.1.bias', 'downblocks.3.1.1.running_mean', 'downblocks.3.1.1.running_var', 'downblocks.3.1.1.num_batches_tracked', 'downblocks.4.0.0.weight', 'downblocks.4.0.0.bias', 'downblocks.4.0.1.weight', 'downblocks.4.0.1.bias', 'downblocks.4.0.1.running_mean', 'downblocks.4.0.1.running_var', 'downblocks.4.0.1.num_batches_tracked', 'downblocks.4.1.0.weight', 'downblocks.4.1.0.bias', 'downblocks.4.1.1.weight', 'downblocks.4.1.1.bias', 'downblocks.4.1.1.running_mean', 'downblocks.4.1.1.running_var', 'downblocks.4.1.1.num_batches_tracked', 'deconvblocks.0.0.weight', 'deconvblocks.0.0.bias', 'deconvblocks.0.1.weight', 'deconvblocks.0.1.bias', 'deconvblocks.0.1.running_mean', 'deconvblocks.0.1.running_var', 'deconvblocks.0.1.num_batches_tracked', 'deconvblocks.1.0.weight', 'deconvblocks.1.0.bias', 'deconvblocks.1.1.weight', 'deconvblocks.1.1.bias', 'deconvblocks.1.1.running_mean', 'deconvblocks.1.1.running_var', 'deconvblocks.1.1.num_batches_tracked', 'deconvblocks.2.0.weight', 'deconvblocks.2.0.bias', 'deconvblocks.2.1.weight', 'deconvblocks.2.1.bias', 'deconvblocks.2.1.running_mean', 'deconvblocks.2.1.running_var', 'deconvblocks.2.1.num_batches_tracked', 'deconvblocks.3.0.weight', 'deconvblocks.3.0.bias', 'deconvblocks.3.1.weight', 'deconvblocks.3.1.bias', 'deconvblocks.3.1.running_mean', 'deconvblocks.3.1.running_var', 'deconvblocks.3.1.num_batches_tracked', 'upblocks.0.0.0.weight', 'upblocks.0.0.0.bias', 'upblocks.0.0.1.weight', 'upblocks.0.0.1.bias', 'upblocks.0.0.1.running_mean', 'upblocks.0.0.1.running_var', 'upblocks.0.0.1.num_batches_tracked', 'upblocks.0.1.0.weight', 'upblocks.0.1.0.bias', 'upblocks.0.1.1.weight', 'upblocks.0.1.1.bias', 'upblocks.0.1.1.running_mean', 'upblocks.0.1.1.running_var', 'upblocks.0.1.1.num_batches_tracked', 'upblocks.1.0.0.weight', 'upblocks.1.0.0.bias', 'upblocks.1.0.1.weight', 'upblocks.1.0.1.bias', 'upblocks.1.0.1.running_mean', 'upblocks.1.0.1.running_var', 'upblocks.1.0.1.num_batches_tracked', 'upblocks.1.1.0.weight', 'upblocks.1.1.0.bias', 'upblocks.1.1.1.weight', 'upblocks.1.1.1.bias', 'upblocks.1.1.1.running_mean', 'upblocks.1.1.1.running_var', 'upblocks.1.1.1.num_batches_tracked', 'upblocks.2.0.0.weight', 'upblocks.2.0.0.bias', 'upblocks.2.0.1.weight', 'upblocks.2.0.1.bias', 'upblocks.2.0.1.running_mean', 'upblocks.2.0.1.running_var', 'upblocks.2.0.1.num_batches_tracked', 'upblocks.2.2.0.weight', 'upblocks.2.2.0.bias', 'upblocks.2.2.1.weight', 'upblocks.2.2.1.bias', 'upblocks.2.2.1.running_mean', 'upblocks.2.2.1.running_var', 'upblocks.2.2.1.num_batches_tracked', 'upblocks.3.0.0.weight', 'upblocks.3.0.0.bias', 'upblocks.3.0.1.weight', 'upblocks.3.0.1.bias', 'upblocks.3.0.1.running_mean', 'upblocks.3.0.1.running_var', 'upblocks.3.0.1.num_batches_tracked', 'upblocks.3.2.0.weight', 'upblocks.3.2.0.bias', 'upblocks.3.2.1.weight', 'upblocks.3.2.1.bias', 'upblocks.3.2.1.running_mean', 'upblocks.3.2.1.running_var', 'upblocks.3.2.1.num_batches_tracked', 'last_layer.0.weight', 'last_layer.0.bias', 'last_layer.1.weight', 'last_layer.1.bias', 'last_layer.2.weight', 'last_layer.2.bias', 'last_layer.3.weight', 'last_layer.3.bias', 'last_layer.4.weight', 'last_layer.4.bias'])"
-      ]
-     },
-     "execution_count": 10,
-=======
+   "metadata": {},
+   "outputs": [
+    {
+     "data": {
+      "text/plain": [
        "95"
       ]
      },
      "execution_count": 7,
->>>>>>> bef3d10d
-     "metadata": {},
-     "output_type": "execute_result"
-    }
-   ],
-   "source": [
-<<<<<<< HEAD
-    "new_state_dict.keys()"
-=======
+     "metadata": {},
+     "output_type": "execute_result"
+    }
+   ],
+   "source": [
     "df.patient_id.nunique()"
->>>>>>> bef3d10d
    ]
   },
   {
@@ -307,20 +254,12 @@
    "name": "python",
    "nbconvert_exporter": "python",
    "pygments_lexer": "ipython3",
-<<<<<<< HEAD
-   "version": "3.10.8"
-=======
    "version": "3.10.6"
->>>>>>> bef3d10d
   },
   "orig_nbformat": 4,
   "vscode": {
    "interpreter": {
-<<<<<<< HEAD
-    "hash": "902a5613a99ddf1cb750f12c260173759d67a5de98bad3051c0e12aad3917796"
-=======
     "hash": "1fa0cc5916a655ca8a08afbb58fc79ed9f1157e73551cc6da3387c9e4788706a"
->>>>>>> bef3d10d
    }
   }
  },

from typing import List
import logging

import torch
import torch.nn as nn
import torch.nn.functional as F
import torch.nn.init
from torch.nn.parameter import Parameter

from .unet import UNet


class KHeadUNet(UNet):
    """
    Implementation of U-Net with K-Head output layers
    """

    def __init__(
        self,
        depth: int = 4,
        width: int = 64,
        growth_rate: int = 2,
        in_channels: int = 1,
        out_channels: int = 2,
        k_heads: int = 5,
        threeD: bool = True,
        return_uncertainty: bool = False,
        return_prediction: bool = False,
    ):
        super().__init__(depth, width, growth_rate, in_channels, out_channels, threeD)
        self.k_heads = k_heads
        self.return_uncertainty = return_uncertainty
        self.return_prediction = return_prediction

        # Replace last layer with multiple heads
        last_conv = nn.Conv3d if threeD else nn.Conv2d

        # In channels for last layer should be first of out_channesl
        current_in_channels = self.out_channels[0]
        self.last_layer = nn.ModuleList()
        for _ in range(self.k_heads):
            self.last_layer.append(
                last_conv(current_in_channels, out_channels, kernel_size=1),
            )
        self.last_layer.apply(self.weight_init)

    def forward(self, x):
        # randomly decide a head to train
        k_train = torch.randint(0, self.k_heads, (1, 1))[0]
        # Freeze all heads except k_train
        self.unfreeze_heads()
        self.freeze_heads([k for k in range(self.k_heads) if k != k_train])

        out = self.unet_forward(x)
        outs = [layer(out) for layer in self.last_layer]
        # pick the unfrozen output for training
        final_out = outs[k_train]

        outputs = final_out
        if self.return_uncertainty:
            # stack on first dimension to get tensor with (BS x K x C x D x H x W)
            output = torch.stack(outs, dim=1)
            # calculate probs
            output = torch.softmax(output, dim=2)
            # calculate mean probs as final prediction (BS x C x D x H x W)
            mean_out = torch.mean(output, dim=1)
            model_uncertainty = self.calculate_entropy(mean_out)
            outputs = [final_out, model_uncertainty]

        if self.return_prediction:
            output = torch.stack(outs, dim=1)
            mean_output = torch.mean(output, dim=1)
            prediction = torch.argmax(mean_output, dim=1)
            if isinstance(outputs, List):  # if return_uncertainty is True
                outputs.append(prediction)
            else:
                outputs = [final_out, prediction]

        return outputs

    def unet_forward(self, x):
        # Downsampling Path
        out = x
        down_features_list = list()
        for i in range(self.depth):
            out = self.downblocks[i](out)
            down_features_list.append(out)
            out = self.downsample(out)

        # bottleneck
        out = self.downblocks[-1](out)

        # Upsampling Path
        for i in range(self.depth):
            out = self.deconvblocks[i](out)
            down_features = down_features_list[-1 - i]
            # slice_diff = down_features.shape[2] - out.shape[2]
            # padd the slice dimension on one side to correct dimensions
            # if slice_diff == 1:
            # out = F.pad(out, [0,0,0,0,1,0])

            # pad slice and image dimensions if necessary
            down_shape = torch.tensor(down_features.shape)
            out_shape = torch.tensor(out.shape)
            shape_diff = down_shape - out_shape
            pad_list = [
                padding
                for diff in reversed(shape_diff.numpy())
                for padding in [diff, 0]
            ]
            if max(pad_list) == 1:
<<<<<<< HEAD
                logging.debug(f"padding feature maps because of shape diff: {shape_diff}")
=======
                logging.debug(
                    "padding feature maps because of shape diff: ", shape_diff
                )
>>>>>>> bef3d10d
                out = F.pad(out, pad_list)

            out = torch.cat([down_features, out], dim=1)
            out = self.upblocks[i](out)

        return out

    def freeze_heads(self, heads_to_freeze: List[int]) -> None:
        """Freeze heads in last layer by index

        Args:
            heads_to_freeze (List[int]): Indices of heads to freeze.
        """
        for k in heads_to_freeze:
            self.last_layer[k].weight.requires_grad = False
            self.last_layer[k].bias.requires_grad = False

        return

    def unfreeze_heads(self) -> None:
        """Unfreeze all heads in the last layer"""
        for k in range(self.k_heads):
            self.last_layer[k].weight.requires_grad = True
            self.last_layer[k].bias.requires_grad = True

        return

    def inference(self, input, return_raw=False):
        out = self.unet_forward(input)
        outs = [layer(out) for layer in self.last_layer]

        # stack on first dimension to get tensor with (BS x K x C x D x H x W)
        output = torch.stack(outs, dim=1)
        # calculate probs
        output_softmax = torch.softmax(output, dim=2)
        # calculate mean probs as final prediction (BS x C x D x H x W)
        mean_out = torch.mean(output_softmax, dim=1)

        model_uncertainty = self.calculate_entropy(mean_out)
        if return_raw:
            mean_out = torch.mean(output, dim=1)
        return mean_out, model_uncertainty, model_uncertainty

    def calculate_entropy(self, output):
        # model_uncertainty = entropy of the mean probs over the k-heads
        b, c, d, h, w = output.shape
        output = output.data
        entropy = (-1) * torch.sum(output * torch.log(output + 1e-16), dim=1)
        # add channel axis again
        model_uncertainty = entropy.reshape(b, 1, d, h, w)
        return model_uncertainty<|MERGE_RESOLUTION|>--- conflicted
+++ resolved
@@ -109,13 +109,9 @@
                 for padding in [diff, 0]
             ]
             if max(pad_list) == 1:
-<<<<<<< HEAD
-                logging.debug(f"padding feature maps because of shape diff: {shape_diff}")
-=======
                 logging.debug(
                     "padding feature maps because of shape diff: ", shape_diff
                 )
->>>>>>> bef3d10d
                 out = F.pad(out, pad_list)
 
             out = torch.cat([down_features, out], dim=1)

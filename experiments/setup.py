import json
import logging
import os
import re
from copy import deepcopy
from typing import Callable, Dict, List, Union

import numpy as np
import torch
from sklearn.model_selection import KFold
from torch import nn, optim
from torch.utils.data import DataLoader, Dataset
from torch.utils.tensorboard.writer import SummaryWriter

from experiments.config import Config, config
from experiments.datasets.amc import *
from experiments.models import (
    resunet,
    resunet_khead,
    unet,
    unet_khead,
    unet_khead_student,
    unet_khead_uncertainty,
)
from experiments.procedures.basic import testing as basic_testing
from experiments.procedures.basic import training as basic_training
from experiments.procedures.basic import validation as basic_validation
from experiments.procedures.partial_annotation import testing as partial_testing
from experiments.procedures.partial_annotation import training as partial_training
from experiments.procedures.partial_annotation import validation as partial_validation
from experiments.procedures.uncertainty import testing as uncertainty_testing
from experiments.procedures.uncertainty import training as uncertainty_training
from experiments.procedures.uncertainty import validation as uncertainty_validation
from experiments.procedures.uncertainty_example_mining import testing as mining_testing
from experiments.procedures.uncertainty_example_mining import (
    training as mining_training,
)
from experiments.procedures.uncertainty_example_mining import (
    validation as mining_validation,
)
from experiments.utils.augmentation import *
from experiments.utils.cache import RuntimeCache
from experiments.utils.loss import *


def get_augmentation_pipelines() -> Dict[str, Compose]:
    # Random augmentations
    transform_any = ComposeAnyOf([])
    if config.AUGMENTATION_BRIGHTNESS:
        logging.debug(
            "Adding random brightness augmentation with params: "
            f"{config.AUGMENTATION_BRIGHTNESS}"
        )
        transform_any.transforms.append(
            RandomBrightness(**config.AUGMENTATION_BRIGHTNESS)
        )
    if config.AUGMENTATION_CONTRAST:
        logging.debug(
            "Adding random contrast augmentation with params: "
            f"{config.AUGMENTATION_CONTRAST}"
        )
        transform_any.transforms.append(RandomContrast(**config.AUGMENTATION_CONTRAST))
    if config.AUGMENTATION_ROTATE3D:
        logging.debug(
            "Adding random rotate3d augmentation with params: "
            f"{config.AUGMENTATION_ROTATE3D}"
        )
        transform_any.transforms.append(RandomRotate3D(**config.AUGMENTATION_ROTATE3D))

    # Training pipeline
    transform_train = Compose(
        [
            transform_any,
            CropDepthwise(crop_size=config.IMAGE_DEPTH, crop_mode="random"),
        ]
    )

    # Validation pipelines
    transform_val_sliding_window = Compose(
        [
            # CustomResize(output_size=image_size),
            # CropInplane(crop_size=crop_inplane, crop_mode='center'),
        ]
    )

    # temporary addition to test inplance scaling
    if config.IMAGE_SCALE_INPLANE is not None:
        transform_train.transforms.append(
            CustomResize(scale=config.IMAGE_SCALE_INPLANE)
        )
        transform_val_sliding_window.transforms.append(
            CustomResize(scale=config.IMAGE_SCALE_INPLANE)
        )

    return {
        "train": transform_train,
        "validation": transform_val_sliding_window,
    }


def get_datasets(
    nfolds: int, classes: List[str], transform_pipelines: Dict[str, Compose]
) -> List[Dict[str, AMCDataset]]:
    """
    Assumption: this function will be used only during training

    nfolds = 0 (all data in train),
            1 (hold out validation set with 80:20 split)
            >=2 (N/nfolds splits, where N is total data)
    """

    full_dataset = AMCDataset(
        config.DATA_DIR,
        config.META_PATH,
        config.SLICE_ANNOT_CSV_PATH,
        classes=classes,
        transform=transform_pipelines.get("train"),
        log_path=None,
    )

    N = len(full_dataset)

    # No folds, return full dataset
    if nfolds == 0:
        logging.info(f"NFolds = {nfolds}: Full dataset")
        indices = np.arange(N)
        train_dataset = deepcopy(full_dataset).partition(indices)
        val_dataset = deepcopy(full_dataset).partition([])
        datasets_list = [
            {
                "train": train_dataset,
                "val": val_dataset,
            }
        ]

    # Basic single holdout validation
    elif nfolds == 1:
        logging.info(f"NFolds = {1}: Single holdout")
        indices = np.arange(N)
        np.random.shuffle(indices)
        ntrain = int(N * 0.80)
        train_indices = indices[:ntrain]
        val_indices = indices[ntrain:]

        train_dataset = deepcopy(full_dataset).partition(train_indices)
        val_dataset = deepcopy(full_dataset).partition(val_indices)
        val_dataset.transform = transform_pipelines.get("validation")

        datasets_list = [{"train": train_dataset, "val": val_dataset}]

    # K-Fold
    elif nfolds >= 2:
        logging.info(f"NFolds = {nfolds}: K-Fold")
        datasets_list = []
        kf = KFold(n_splits=nfolds, shuffle=True, random_state=config.RANDOM_SEED)
        for train_indices, val_indices in kf.split(full_dataset):
            train_dataset = deepcopy(full_dataset).partition(train_indices)
            val_dataset = deepcopy(full_dataset).partition(val_indices)
            val_dataset.transform = transform_pipelines.get("validation")

            datasets_list.append({"train": train_dataset, "val": val_dataset})

    if config.DATASET_NAME == "AMCDatasetPartialAnnotation":
        logging.info(f"Including partial annotated")
        META_PATH = "data_preparation/meta/dataset_train_21-08-2020.csv"
        partial_dataset = AMCDatasetPartialAnnotation(
            config.DATA_DIR,
            META_PATH,
            config.SLICE_ANNOT_CSV_PATH,
            classes=classes,
            transform=transform_pipelines.get("train"),
            log_path=None,
        )
        for i, item in enumerate(datasets_list):
            new_partial_dataset = deepcopy(partial_dataset).add_samples(
                datasets_list[i]["train"]
            )
            datasets_list[i]["train"] = new_partial_dataset

    return datasets_list


def get_dataloaders(datasets: Dict[str, Dataset]) -> Dict[str, DataLoader]:

    train_dataset = datasets["train"]
    val_dataset = datasets["val"]

    train_dataloader = DataLoader(
        train_dataset, shuffle=True, batch_size=config.BATCHSIZE, num_workers=3
    )
    val_dataloader = DataLoader(
        val_dataset, shuffle=False, batch_size=config.BATCHSIZE, num_workers=3
    )

    return {
        "train": train_dataloader,
        "val": val_dataloader,
    }


def get_model() -> nn.Module:
    if config.MODEL == "unet":
        return unet.UNet(**config.MODEL_PARAMS)
    elif config.MODEL == "resunet":
        return resunet.ResUNet(**config.MODEL_PARAMS)
    elif config.MODEL == "khead_unet":
        return unet_khead.KHeadUNet(**config.MODEL_PARAMS)
    elif config.MODEL == "khead_resunet":
        return resunet_khead.KHeadResUNet(**config.MODEL_PARAMS)
    elif config.MODEL == "khead_unet_uncertainty":
        return unet_khead_uncertainty.KHeadUNetUncertainty(**config.MODEL_PARAMS)
    elif config.MODEL == "khead_unet_student":
        return unet_khead_student.KHeadUNetStudent(**config.MODEL_PARAMS)
    else:
        raise ValueError(f"unknown model: {config.MODEL}")


def get_criterion() -> nn.Module:
    criterion: nn.Module
    if config.LOSS_FUNCTION == "cross_entropy":
        criterion = nn.CrossEntropyLoss(**config.LOSS_FUNCTION_ARGS)

    elif config.LOSS_FUNCTION == "soft_dice":
        raise Warning(f"loss function soft_dice not tested yet.")
        criterion = SoftDiceLoss(**config.LOSS_FUNCTION_ARGS)

    elif config.LOSS_FUNCTION == "uncertainty":
        criterion = UncertaintyLoss(**config.LOSS_FUNCTION_ARGS)

    elif config.LOSS_FUNCTION == "uncertainty_weighted":
        criterion = UncertaintyWeightedLoss(**config.LOSS_FUNCTION_ARGS)

    elif config.LOSS_FUNCTION == "uncertainty_weighted_class":
        criterion = UncertaintyWeightedPerClassLoss(**config.LOSS_FUNCTION_ARGS)

    elif config.LOSS_FUNCTION == "uncertainty_weighted_double":
        criterion = UncertaintyWeightedDoubleLoss(**config.LOSS_FUNCTION_ARGS)

    elif config.LOSS_FUNCTION == "partial_annotation":
        criterion = PartialAnnotationLoss(**config.LOSS_FUNCTION_ARGS)

    elif config.LOSS_FUNCTION == "partial_annotation_impute":
        criterion = PartialAnnotationImputeLoss(**config.LOSS_FUNCTION_ARGS)

    else:
        raise NotImplementedError(
            f"loss function: {config.LOSS_FUNCTION} not implemented yet."
        )

    return criterion


def get_optimizer(model: nn.Module) -> Callable:
    if config.OPTIMIZER == "SGD":
        optimizer = optim.SGD(
            model.parameters(),
            lr=config.LR,
            weight_decay=config.WEIGHT_DECAY,
            **config.OPTIMIZER_PARAMS,
        )
    elif config.OPTIMIZER == "Adam":
        optimizer = optim.Adam(
            model.parameters(),
            lr=config.LR,
            weight_decay=config.WEIGHT_DECAY,
            eps=0.001,
            **config.OPTIMIZER_PARAMS,
        )
    return optimizer


def get_lr_scheduler() -> Callable:
    scheduler = optim.lr_scheduler
    if config.LR_SCHEDULER == "step_lr":
        scheduler = optim.lr_scheduler.StepLR
    elif config.LR_SCHEDULER == "cyclic_lr":
        scheduler = optim.lr_scheduler.CyclicLR
    elif config.LR_SCHEDULER == "multi_step_lr":
        scheduler = optim.lr_scheduler.MultiStepLR
    elif config.LR_SCHEDULER == "cosine_annealing_lr":
        scheduler = optim.lr_scheduler.CosineAnnealingLR
    elif config.LR_SCHEDULER == "cosine_annealing_restart":
        scheduler = optim.lr_scheduler.CosineAnnealingWarmRestarts
    else:
        raise ValueError(f"Unknown lr scheduler: {config.LR_SCHEDULER}")
    return scheduler


def get_training_procedures() -> List[Callable]:
    if config.TRAIN_PROCEDURE == "basic":
        train = basic_training.train
        validate = basic_validation.validate
        test = basic_testing.test
    elif config.TRAIN_PROCEDURE == "uncertainty":
        train = uncertainty_training.train
        validate = uncertainty_validation.validate
        test = uncertainty_testing.test
    elif config.TRAIN_PROCEDURE == "uncertainty_example_mining":
        train = mining_training.train
        validate = mining_validation.validate
        test = mining_testing.test
    elif config.TRAIN_PROCEDURE == "partial_annotation":
        train = partial_training.train
        validate = partial_validation.validate
        test = partial_testing.test
    else:
        raise ValueError(f"Unknown TRAIN_PROCEDURE: {config.TRAIN_PROCEDURE}")
    return train, validate, test


def setup_train():

    with open(os.path.join(config.OUT_DIR, "run_parameters.json"), "w") as file:
        json.dump(config.dict(), file, indent=4)

    # get train procedures
    train, validate, test = get_training_procedures()

    # Set seed for reproducibility
    torch.manual_seed(config.RANDOM_SEED)

    np.random.seed(config.RANDOM_SEED)
    torch.backends.cudnn.benchmark = False

    # Load datasets
    augmentation_pipelines = get_augmentation_pipelines()
    datasets_list = get_datasets(config.NFOLDS, config.CLASSES, augmentation_pipelines)

    for i_fold, datasets in enumerate(datasets_list):
        # exception for student training with fold
        if config.MODEL == "khead_unet_student":
            teacher_weights_path = config.MODEL_PARAMS["teacher_weights_path"]
<<<<<<< HEAD
            idx = re.search("fold\d+", teacher_weights_path)
            if not idx:
                raise RuntimeError("Could not decipher fold index from teacher weights path")
            valid_fold = int(teacher_weights_path[idx.start(): idx.end()][4:])
=======
            idx = re.search("fold\d", teacher_weights_path)
            if not idx:
                raise RuntimeError(
                    "Could not decipher fold index from teacher weights path"
                )
            valid_fold = int(teacher_weights_path[idx.start() : idx.end()][4:])
            logging.debug("valid fold: ", valid_fold)
>>>>>>> 044e5ece

            if i_fold != valid_fold:
                continue

        # Create fold folder
        fold_dir = os.path.join(config.OUT_DIR, f"fold{i_fold}")
        os.makedirs(fold_dir, exist_ok=True)

        # Set seed again for dataloader reproducibility (probably unnecessary)
        torch.manual_seed(config.RANDOM_SEED)
        np.random.seed(config.RANDOM_SEED)

        dataloaders = get_dataloaders(datasets)

        for i_run in range(config.NRUNS):
            # exception for student training with fold
            if config.MODEL == "khead_unet_student":
                teacher_weights_path = config.MODEL_PARAMS["teacher_weights_path"]
<<<<<<< HEAD
                idx = re.search("run\d+", teacher_weights_path)
=======
                idx = re.search("run\d", teacher_weights_path)
>>>>>>> 044e5ece
                if not idx:
                    raise RuntimeError(
                        "Could not decipher run index from teacher weights path"
                    )
                valid_run = int(teacher_weights_path[idx.start() : idx.end()][3:])

<<<<<<< HEAD
=======
                logging.debug("valid run: ", valid_run)

>>>>>>> 044e5ece
                if i_run != valid_run:
                    continue

            ntrain, nval = len(datasets["train"]), len(datasets["val"])
            logging.info(f"Run: {i_run}, Fold: {i_fold}")
            logging.info(f"Total train dataset: {ntrain}")
            logging.info(f"Total validation dataset: {nval}")

            # Create run folder and set-up run dir
            run_dir = os.path.join(fold_dir, f"run{i_run}")
            os.makedirs(run_dir, exist_ok=True)

            # Intermediate results storage to pass to other functions to reduce parameters
            cache = RuntimeCache()
            #  Create subfolders
            foldernames = config.FOLDERNAMES
            cache.create_subfolders(run_dir, foldernames)
            # Logging of training progress
            writer = SummaryWriter(run_dir)

            # Change seed for each run
            torch.manual_seed(config.RANDOM_SEED + i_run)
            np.random.seed(config.RANDOM_SEED + i_run)

            # Initialize parameters
            model = get_model()
            model.to(config.DEVICE)

            criterion = get_criterion()
            optimizer = get_optimizer(model)
            lr_scheduler_fn = get_lr_scheduler()
            lr_scheduler = lr_scheduler_fn(optimizer, **config.LR_SCHEDULER_ARGS)

            # Mixed precision training scaler
            scaler = torch.cuda.amp.GradScaler()

            # Training
            train(
                model,
                criterion,
                optimizer,
                lr_scheduler,
                scaler,
                dataloaders,
                cache,
                writer,
            )

            # Delete cache in the end. Q. is it necessary?
            del cache


def setup_test(out_dir):

    # Reinitialize config
    config = Config.parse_file(os.path.join(out_dir, "run_parameters.json"))

    # Set seed for reproducibility
    torch.manual_seed(config.RANDOM_SEED)
    np.random.seed(config.RANDOM_SEED)
    torch.backends.cudnn.benchmark = False

    test_dataset = AMCDataset(
        config.DATA_DIR_TEST,  # Should take test data dir
        config.META_PATH_TEST,
        config.SLICE_ANNOT_CSV_PATH_TEST,
        classes=config.CLASSES,
        transform=None,
        log_path=None,
    )

    dataloader = DataLoader(
        test_dataset, shuffle=False, batch_size=config.BATCHSIZE, num_workers=5
    )

    if config.MODEL == "unet":
        model = unet.UNet(**config.MODEL_PARAMS)
    elif config.MODEL == "resunet":
        model = resunet.ResUNet(**config.MODEL_PARAMS)
    elif config.MODEL == "khead_unet":
        model = unet_khead.KHeadUNet(**config.MODEL_PARAMS)
    elif config.MODEL == "khead_resunet":
        model = resunet_khead.KHeadResUNet(**config.MODEL_PARAMS)
    elif config.MODEL == "khead_unet_uncertainty":
        model = unet_khead_uncertainty.KHeadUNetUncertainty(**config.MODEL_PARAMS)
    elif config.MODEL == "khead_unet_student":
        model = unet_khead_student.KHeadUNetStudent(**config.MODEL_PARAMS)
    else:
        raise ValueError(f"unknown model: {config.MODEL}")

    model.to(config.DEVICE)
    logging.info("Model initialized for testing")

    # load weights
    weights_dir = os.path.join(
        out_dir, "fold0/run0", config.FOLDERNAMES["out_dir_weights"], "final_model.pth"
    )

    state_dict = torch.load(
        weights_dir,
        map_location=config.DEVICE,
    )["model"]

    model.load_state_dict(state_dict)
    logging.info("Weights loaded")

    _, __, test = get_training_procedures()

    test(model, dataloader, config)<|MERGE_RESOLUTION|>--- conflicted
+++ resolved
@@ -330,20 +330,10 @@
         # exception for student training with fold
         if config.MODEL == "khead_unet_student":
             teacher_weights_path = config.MODEL_PARAMS["teacher_weights_path"]
-<<<<<<< HEAD
             idx = re.search("fold\d+", teacher_weights_path)
             if not idx:
                 raise RuntimeError("Could not decipher fold index from teacher weights path")
             valid_fold = int(teacher_weights_path[idx.start(): idx.end()][4:])
-=======
-            idx = re.search("fold\d", teacher_weights_path)
-            if not idx:
-                raise RuntimeError(
-                    "Could not decipher fold index from teacher weights path"
-                )
-            valid_fold = int(teacher_weights_path[idx.start() : idx.end()][4:])
-            logging.debug("valid fold: ", valid_fold)
->>>>>>> 044e5ece
 
             if i_fold != valid_fold:
                 continue
@@ -362,22 +352,13 @@
             # exception for student training with fold
             if config.MODEL == "khead_unet_student":
                 teacher_weights_path = config.MODEL_PARAMS["teacher_weights_path"]
-<<<<<<< HEAD
                 idx = re.search("run\d+", teacher_weights_path)
-=======
-                idx = re.search("run\d", teacher_weights_path)
->>>>>>> 044e5ece
                 if not idx:
                     raise RuntimeError(
                         "Could not decipher run index from teacher weights path"
                     )
                 valid_run = int(teacher_weights_path[idx.start() : idx.end()][3:])
 
-<<<<<<< HEAD
-=======
-                logging.debug("valid run: ", valid_run)
-
->>>>>>> 044e5ece
                 if i_run != valid_run:
                     continue
 

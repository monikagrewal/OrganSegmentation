import json
import logging
import os
<<<<<<< HEAD
=======
from typing import Dict
from copy import deepcopy
>>>>>>> 3b75c8a1

import torch
from torch import optim
from torch.utils.tensorboard import SummaryWriter

from config import config
<<<<<<< HEAD
from data.load import get_dataloaders
from models import unet
from training.procedures import basic
from utils.augmentation import get_augmentation_pipelines
from utils.cache import RuntimeCache
from utils.loss import get_criterion
=======
from data.load import get_datasets, get_dataloaders
from models.unet import UNet
from training.validate import validate
from training.test import test
from utils.augmentation import get_augmentation_pipelines
from utils.cache import RuntimeCache
from utils.loss import get_criterion
from utils.metrics import calculate_metrics
from utils.visualize import visualize_output
from utils.utilities import create_subfolders
>>>>>>> 3b75c8a1


def setup_train():
    # Intermediate results storage to pass to other functions to reduce parameters
    cache = RuntimeCache()

    # Print & Store config
    logging.info(config.dict())
    with open(os.path.join(config.OUT_DIR, "run_parameters.json"), "w") as file:
        json.dump(config.dict(), file, indent=4)

    # Set seed for reproducibility
    torch.manual_seed(config.RANDOM_SEED)
    np.random.seed(config.RANDOM_SEED)
    torch.backends.cudnn.benchmark = False

    # Load datasets
    augmentation_pipelines = get_augmentation_pipelines()
<<<<<<< HEAD
    dataloaders = get_dataloaders(config.CLASSES, augmentation_pipelines)

    # Intermediate results storage to pass to other functions to reduce parameters
    writer = SummaryWriter(config.OUT_DIR)
    cache = RuntimeCache()

    # Initialize parameters
    model = unet.UNet(
        depth=config.MODEL_DEPTH,
        width=config.MODEL_WIDTH,
        in_channels=1,
        out_channels=len(config.CLASSES),
    )
    model.to(config.DEVICE)

    criterion = get_criterion()
    optimizer = optim.Adam(
        model.parameters(),
        lr=config.LR,
        weight_decay=config.WEIGHT_DECAY,
        eps=0.001,
    )

    # Mixed precision training scaler
    scaler = torch.cuda.amp.GradScaler()

    # Training
    basic.train(model, criterion, optimizer, scaler, dataloaders, cache, writer)
=======
    datasets_list = get_datasets(config.NFOLDS, config.CLASSES,\
                                    augmentation_pipelines,
                                    random_seed=config.RANDOM_SEED)


    for i_fold, datasets in enumerate(datasets_list):
        # Create fold folder
        fold_dir = os.path.join(config.OUT_DIR, f"fold{i_fold}")
        os.makedirs(fold_dir, exist_ok=True)

        # Set seed again for dataloader reproducibility (probably unnecessary)
        torch.manual_seed(config.RANDOM_SEED)
        np.random.seed(config.RANDOM_SEED)
        # initialize dataloaders
        dataloaders = get_dataloaders(datasets)

        for i_run in range(config.NRUNS):
            # log
            ntrain, nval = len(datasets["train"]), len(datasets["val"])
            logging.info(f"\nRun: {i_run}, Fold: {i_fold}\n \
                Total train dataset: {ntrain} \
                 Total validation dataset: {nval}")

            # Create run folder
            run_dir = os.path.join(fold_dir, f"run{i_run}")
            os.makedirs(run_dir, exist_ok=True)

            # Logging of training progress
            writer = SummaryWriter(config.OUT_DIR)
            
            #  Create subfolders
            foldernames = config.FOLDERNAMES
            create_subfolders(run_dir, foldernames, cache=cache)

            # Change seed for each run
            torch.manual_seed(config.RANDOM_SEED + i_run)
            np.random.seed(config.RANDOM_SEED + i_run)

            # Initialize parameters
            model = UNet(
                depth=config.MODEL_DEPTH,
                width=config.MODEL_WIDTH,
                in_channels=1,
                out_channels=len(config.CLASSES),
            )
            model.to(config.DEVICE)

            criterion = get_criterion()
            optimizer = optim.Adam(
                model.parameters(),
                lr=config.LR,
                weight_decay=config.WEIGHT_DECAY,
                eps=0.001,
            )

            # Mixed precision training scaler
            scaler = torch.cuda.amp.GradScaler()

            # Training
            train(model, criterion, optimizer, scaler, dataloaders, cache, writer)

            # Testing with best model
            state_dict = torch.load(
                os.path.join(cache.OUT_DIR_WEIGHTS, "best_model.pth"),
                map_location=config.DEVICE,
            )["model"]
            model.load_state_dict(state_dict)
            logging.info("weights loaded")

            test_dataset = deepcopy(datasets["val"])
            test_dataset.transform = None
            test_dataloader = DataLoader(
                test_dataset, shuffle=False, batch_size=config.BATCHSIZE, num_workers=3
            )
            test(model, test_dataloader, config)


def train(
    model: nn.Module,
    criterion: nn.Module,
    optimizer: Optimizer,
    scaler: GradScaler,
    dataloaders: Dict[str, DataLoader],
    cache: RuntimeCache,
    writer: SummaryWriter,
) -> None:
    # Load weights if needed
    if config.LOAD_WEIGHTS:
        weights = torch.load(
            os.path.join(cache.out_dir_weights, "best_model.pth"),
            map_location=config.DEVICE,
        )["model"]
        model.load_state_dict(weights)

    for epoch in range(0, config.NEPOCHS):
        cache.epoch += 1
        cache.last_epoch_results = {"epoch": epoch}
        # Traning step
        model.train()
        train_loss = 0.0
        train_acc = 0.0
        nbatches = 0
        # accumulate gradients over multiple batches (equivalent to bigger batchsize, but without memory issues)  # noqa
        # Note: depending on the reduction method in the loss function, this might need to be divided by the number  # noqa
        #   of accumulation iterations to be truly equivalent to training with bigger batchsize  # noqa
        accumulated_batches = 0
        for nbatches, (image, label) in enumerate(dataloaders["train"]):
            logging.info(f"Image shape: {image.shape}")
            image = image.to(config.DEVICE)
            label = label.to(config.DEVICE)

            with torch.cuda.amp.autocast():
                output = model(image)
                loss = criterion(output, label)

            # to make sure accumulated loss equals average loss in batch
            # and won't depend on accumulation batch size
            loss = loss / config.ACCUMULATE_BATCHES
            scaler.scale(loss).backward()

            if ((nbatches + 1) % config.ACCUMULATE_BATCHES) == 0:
                accumulated_batches += 1
                scaler.step(optimizer)
                scaler.update()
                optimizer.zero_grad()
                train_loss += loss.item()
                logging.info(
                    "Iteration {}: Train Loss: {}".format(nbatches, loss.item())
                )
                writer.add_scalar("Loss/train_loss", loss.item(), cache.train_steps)
                cache.train_steps += 1

                # if not a full batch left, break out of epoch to prevent wasted
                # computation on sample that won't add up to a full batch and
                # therefore won't result in a step
                if (
                    len(dataloaders["train"]) - (nbatches + 1)
                    < config.ACCUMULATE_BATCHES
                ):
                    break

            # Train results
            if (nbatches % config.ACCUMULATE_BATCHES * 3) == 0 or nbatches == len(
                dataloaders["train"]
            ) - 1:
                with torch.no_grad():
                    image = image.data.cpu().numpy()
                    label = label.view(*image.shape).data.cpu().numpy()
                    output = torch.argmax(output, dim=1).view(*image.shape)
                    output = output.data.cpu().numpy()

                    write_train_results(image, label, output, cache, writer)

        train_loss = train_loss / float(accumulated_batches)
        train_acc = train_acc / float(accumulated_batches)
        cache.last_epoch_results.update({"train_loss": train_loss})

        # VALIDATION
        val_dice = validate(dataloaders["val"], model, cache, writer)
        # Store model if best in validation
        if val_dice >= cache.best_mean_dice:
            cache.best_mean_dice = val_dice
            cache.epochs_no_improvement = 0
            weights = {
                "model": model.state_dict(),
                "epoch": cache.epoch,
                "mean_dice": val_dice,
            }
            torch.save(weights, os.path.join(cache.out_dir_weights, "best_model.pth"))
        else:
            cache.epochs_no_improvement += 1

        # Store model at end of epoch to get final model (also on failure)
        weights = {
            "model": model.state_dict(),
            "epoch": cache.epoch,
            "mean_dice": val_dice,
        }
        torch.save(weights, os.path.join(cache.out_dir_weights, "final_model.pth"))

        logging.info(
            f"EPOCH {epoch} = Train Loss: {train_loss}, Validation DICE: {val_dice}\n"
        )
        writer.add_scalar("epoch_loss/train_loss", train_loss, epoch)

        cache.all_epoch_results.append(cache.last_epoch_results)

    # TODO: Validation on Training to get training DICE

    # Store all epoch results
    results_df = pd.DataFrame(cache.all_epoch_results)
    results_df.to_csv(
        os.path.join(cache.out_dir_epoch_results, "epoch_results.csv"), index=False
    )

    writer.close()


def write_train_results(
    image, label, prediction, cache: RuntimeCache, writer: SummaryWriter
) -> None:

    # calculate metrics and probably visualize prediction
    accuracy, recall, precision, dice = calculate_metrics(
        label, prediction, class_names=config.CLASSES
    )

    if config.VISUALIZE_OUTPUT == "all":
        visualize_output(
            image[0, 0, :, :, :],
            label[0, 0, :, :, :],
            prediction[0, 0, :, :, :],
            cache.out_dir_train,
            class_names=config.CLASSES,
            base_name="out_{}".format(cache.epoch),
        )

    # log metrics
    for class_no, classname in enumerate(config.CLASSES):
        writer.add_scalar(
            f"accuracy/train/{classname}",
            accuracy[class_no],
            cache.train_steps,
        )
        writer.add_scalar(
            f"recall/train/{classname}", recall[class_no], cache.train_steps
        )
        writer.add_scalar(
            f"precision/train/{classname}",
            precision[class_no],
            cache.train_steps,
        )
        writer.add_scalar(f"dice/train/{classname}", dice[class_no], cache.train_steps)
>>>>>>> 3b75c8a1
<|MERGE_RESOLUTION|>--- conflicted
+++ resolved
@@ -1,36 +1,23 @@
 import json
 import logging
 import os
-<<<<<<< HEAD
-=======
-from typing import Dict
 from copy import deepcopy
->>>>>>> 3b75c8a1
 
+import numpy as np
 import torch
 from torch import optim
+from torch.utils.data import DataLoader
 from torch.utils.tensorboard import SummaryWriter
 
 from config import config
-<<<<<<< HEAD
-from data.load import get_dataloaders
-from models import unet
+from data.load import get_dataloaders, get_datasets
+from models.unet import UNet
 from training.procedures import basic
-from utils.augmentation import get_augmentation_pipelines
-from utils.cache import RuntimeCache
-from utils.loss import get_criterion
-=======
-from data.load import get_datasets, get_dataloaders
-from models.unet import UNet
-from training.validate import validate
 from training.test import test
 from utils.augmentation import get_augmentation_pipelines
 from utils.cache import RuntimeCache
 from utils.loss import get_criterion
-from utils.metrics import calculate_metrics
-from utils.visualize import visualize_output
 from utils.utilities import create_subfolders
->>>>>>> 3b75c8a1
 
 
 def setup_train():
@@ -49,40 +36,12 @@
 
     # Load datasets
     augmentation_pipelines = get_augmentation_pipelines()
-<<<<<<< HEAD
-    dataloaders = get_dataloaders(config.CLASSES, augmentation_pipelines)
-
-    # Intermediate results storage to pass to other functions to reduce parameters
-    writer = SummaryWriter(config.OUT_DIR)
-    cache = RuntimeCache()
-
-    # Initialize parameters
-    model = unet.UNet(
-        depth=config.MODEL_DEPTH,
-        width=config.MODEL_WIDTH,
-        in_channels=1,
-        out_channels=len(config.CLASSES),
+    datasets_list = get_datasets(
+        config.NFOLDS,
+        config.CLASSES,
+        augmentation_pipelines,
+        random_seed=config.RANDOM_SEED,
     )
-    model.to(config.DEVICE)
-
-    criterion = get_criterion()
-    optimizer = optim.Adam(
-        model.parameters(),
-        lr=config.LR,
-        weight_decay=config.WEIGHT_DECAY,
-        eps=0.001,
-    )
-
-    # Mixed precision training scaler
-    scaler = torch.cuda.amp.GradScaler()
-
-    # Training
-    basic.train(model, criterion, optimizer, scaler, dataloaders, cache, writer)
-=======
-    datasets_list = get_datasets(config.NFOLDS, config.CLASSES,\
-                                    augmentation_pipelines,
-                                    random_seed=config.RANDOM_SEED)
-
 
     for i_fold, datasets in enumerate(datasets_list):
         # Create fold folder
@@ -98,9 +57,11 @@
         for i_run in range(config.NRUNS):
             # log
             ntrain, nval = len(datasets["train"]), len(datasets["val"])
-            logging.info(f"\nRun: {i_run}, Fold: {i_fold}\n \
-                Total train dataset: {ntrain} \
-                 Total validation dataset: {nval}")
+            logging.info(
+                f"Run: {i_run}, Fold: {i_fold}\n"
+                f"Total train dataset: {ntrain}, "
+                f"Total validation dataset: {nval}"
+            )
 
             # Create run folder
             run_dir = os.path.join(fold_dir, f"run{i_run}")
@@ -108,7 +69,7 @@
 
             # Logging of training progress
             writer = SummaryWriter(config.OUT_DIR)
-            
+
             #  Create subfolders
             foldernames = config.FOLDERNAMES
             create_subfolders(run_dir, foldernames, cache=cache)
@@ -138,7 +99,7 @@
             scaler = torch.cuda.amp.GradScaler()
 
             # Training
-            train(model, criterion, optimizer, scaler, dataloaders, cache, writer)
+            basic.train(model, criterion, optimizer, scaler, dataloaders, cache, writer)
 
             # Testing with best model
             state_dict = torch.load(
@@ -153,163 +114,4 @@
             test_dataloader = DataLoader(
                 test_dataset, shuffle=False, batch_size=config.BATCHSIZE, num_workers=3
             )
-            test(model, test_dataloader, config)
-
-
-def train(
-    model: nn.Module,
-    criterion: nn.Module,
-    optimizer: Optimizer,
-    scaler: GradScaler,
-    dataloaders: Dict[str, DataLoader],
-    cache: RuntimeCache,
-    writer: SummaryWriter,
-) -> None:
-    # Load weights if needed
-    if config.LOAD_WEIGHTS:
-        weights = torch.load(
-            os.path.join(cache.out_dir_weights, "best_model.pth"),
-            map_location=config.DEVICE,
-        )["model"]
-        model.load_state_dict(weights)
-
-    for epoch in range(0, config.NEPOCHS):
-        cache.epoch += 1
-        cache.last_epoch_results = {"epoch": epoch}
-        # Traning step
-        model.train()
-        train_loss = 0.0
-        train_acc = 0.0
-        nbatches = 0
-        # accumulate gradients over multiple batches (equivalent to bigger batchsize, but without memory issues)  # noqa
-        # Note: depending on the reduction method in the loss function, this might need to be divided by the number  # noqa
-        #   of accumulation iterations to be truly equivalent to training with bigger batchsize  # noqa
-        accumulated_batches = 0
-        for nbatches, (image, label) in enumerate(dataloaders["train"]):
-            logging.info(f"Image shape: {image.shape}")
-            image = image.to(config.DEVICE)
-            label = label.to(config.DEVICE)
-
-            with torch.cuda.amp.autocast():
-                output = model(image)
-                loss = criterion(output, label)
-
-            # to make sure accumulated loss equals average loss in batch
-            # and won't depend on accumulation batch size
-            loss = loss / config.ACCUMULATE_BATCHES
-            scaler.scale(loss).backward()
-
-            if ((nbatches + 1) % config.ACCUMULATE_BATCHES) == 0:
-                accumulated_batches += 1
-                scaler.step(optimizer)
-                scaler.update()
-                optimizer.zero_grad()
-                train_loss += loss.item()
-                logging.info(
-                    "Iteration {}: Train Loss: {}".format(nbatches, loss.item())
-                )
-                writer.add_scalar("Loss/train_loss", loss.item(), cache.train_steps)
-                cache.train_steps += 1
-
-                # if not a full batch left, break out of epoch to prevent wasted
-                # computation on sample that won't add up to a full batch and
-                # therefore won't result in a step
-                if (
-                    len(dataloaders["train"]) - (nbatches + 1)
-                    < config.ACCUMULATE_BATCHES
-                ):
-                    break
-
-            # Train results
-            if (nbatches % config.ACCUMULATE_BATCHES * 3) == 0 or nbatches == len(
-                dataloaders["train"]
-            ) - 1:
-                with torch.no_grad():
-                    image = image.data.cpu().numpy()
-                    label = label.view(*image.shape).data.cpu().numpy()
-                    output = torch.argmax(output, dim=1).view(*image.shape)
-                    output = output.data.cpu().numpy()
-
-                    write_train_results(image, label, output, cache, writer)
-
-        train_loss = train_loss / float(accumulated_batches)
-        train_acc = train_acc / float(accumulated_batches)
-        cache.last_epoch_results.update({"train_loss": train_loss})
-
-        # VALIDATION
-        val_dice = validate(dataloaders["val"], model, cache, writer)
-        # Store model if best in validation
-        if val_dice >= cache.best_mean_dice:
-            cache.best_mean_dice = val_dice
-            cache.epochs_no_improvement = 0
-            weights = {
-                "model": model.state_dict(),
-                "epoch": cache.epoch,
-                "mean_dice": val_dice,
-            }
-            torch.save(weights, os.path.join(cache.out_dir_weights, "best_model.pth"))
-        else:
-            cache.epochs_no_improvement += 1
-
-        # Store model at end of epoch to get final model (also on failure)
-        weights = {
-            "model": model.state_dict(),
-            "epoch": cache.epoch,
-            "mean_dice": val_dice,
-        }
-        torch.save(weights, os.path.join(cache.out_dir_weights, "final_model.pth"))
-
-        logging.info(
-            f"EPOCH {epoch} = Train Loss: {train_loss}, Validation DICE: {val_dice}\n"
-        )
-        writer.add_scalar("epoch_loss/train_loss", train_loss, epoch)
-
-        cache.all_epoch_results.append(cache.last_epoch_results)
-
-    # TODO: Validation on Training to get training DICE
-
-    # Store all epoch results
-    results_df = pd.DataFrame(cache.all_epoch_results)
-    results_df.to_csv(
-        os.path.join(cache.out_dir_epoch_results, "epoch_results.csv"), index=False
-    )
-
-    writer.close()
-
-
-def write_train_results(
-    image, label, prediction, cache: RuntimeCache, writer: SummaryWriter
-) -> None:
-
-    # calculate metrics and probably visualize prediction
-    accuracy, recall, precision, dice = calculate_metrics(
-        label, prediction, class_names=config.CLASSES
-    )
-
-    if config.VISUALIZE_OUTPUT == "all":
-        visualize_output(
-            image[0, 0, :, :, :],
-            label[0, 0, :, :, :],
-            prediction[0, 0, :, :, :],
-            cache.out_dir_train,
-            class_names=config.CLASSES,
-            base_name="out_{}".format(cache.epoch),
-        )
-
-    # log metrics
-    for class_no, classname in enumerate(config.CLASSES):
-        writer.add_scalar(
-            f"accuracy/train/{classname}",
-            accuracy[class_no],
-            cache.train_steps,
-        )
-        writer.add_scalar(
-            f"recall/train/{classname}", recall[class_no], cache.train_steps
-        )
-        writer.add_scalar(
-            f"precision/train/{classname}",
-            precision[class_no],
-            cache.train_steps,
-        )
-        writer.add_scalar(f"dice/train/{classname}", dice[class_no], cache.train_steps)
->>>>>>> 3b75c8a1
+            test(model, test_dataloader, config)